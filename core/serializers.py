--- conflicted
+++ resolved
@@ -5,11 +5,7 @@
 from rest_framework_simplejwt.serializers import TokenObtainPairSerializer
 
 class WorkflowSerializer(serializers.ModelSerializer):
-    # only accept `prompt` on input, never return it
-<<<<<<< HEAD
-=======
-    
->>>>>>> bb441886
+
     # only return the S3 key, never accept it on input
     yaml_s3_key = serializers.CharField(read_only=True)
 
